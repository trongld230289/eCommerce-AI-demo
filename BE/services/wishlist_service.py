--- conflicted
+++ resolved
@@ -107,23 +107,6 @@
             print(f"Saving wishlist to Firestore with dict: {wishlist_dict}")
             doc_ref.set(wishlist_dict)
 
-<<<<<<< HEAD
-            try:
-                # Thuong implementation - create the wishlist
-                with httpx.Client() as client:
-                    neo_data = {
-                        "id": wishlist_dict["id"],
-                        "name": wishlist_dict["name"],
-                        "user_id": wishlist_dict["user_id"],
-                        "note": None,  # Assuming note is not provided in WishlistCreate
-                    }
-                    response = client.post("http://localhost:8003/api/wishlist", json=neo_data)
-                    if response.status_code != 200:
-                        print(f"Failed to sync create with external service: {response.text}")
-            except Exception as e:
-                print(f"Error syncing create with external service: {e}")
-
-=======
              # thangnaozay
              # Thuong implementation - create the wishlist
             with httpx.Client() as client:
@@ -137,7 +120,6 @@
                 if response.status_code != 200:
                     raise HTTPException(status_code=500, detail=f"Failed to sync create with external service: {response.text}")
             # ...existing code...
->>>>>>> 0c6769cc
             return Wishlist(**wishlist_dict)
             
         except Exception as e:
