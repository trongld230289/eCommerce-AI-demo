--- conflicted
+++ resolved
@@ -60,13 +60,13 @@
         cart: [...state.cart, { ...action.payload, quantity: 1 }]
       };
     }
-
+    
     case 'REMOVE_FROM_CART':
       return {
         ...state,
         cart: state.cart.filter(item => item.id !== action.payload)
       };
-
+    
     case 'UPDATE_QUANTITY':
       return {
         ...state,
@@ -76,13 +76,13 @@
             : item
         )
       };
-
+    
     case 'CLEAR_CART':
       return {
         ...state,
         cart: []
       };
-
+    
     case 'ADD_TO_WISHLIST': {
       const isInWishlist = state.wishlist.some(item => item.id === action.payload.id);
       if (isInWishlist) return state;
@@ -91,16 +91,16 @@
         wishlist: [...state.wishlist, action.payload]
       };
     }
-
+    
     case 'REMOVE_FROM_WISHLIST':
       return {
         ...state,
         wishlist: state.wishlist.filter(item => item.id !== action.payload)
       };
-
+    
     case 'LOAD_USER_DATA':
       return action.payload;
-
+    
     default:
       return state;
   }
@@ -135,68 +135,41 @@
 
 export const ShopProvider = ({ children }: ShopProviderProps) => {
   const [state, dispatch] = useReducer(shopReducer, initialState);
-<<<<<<< HEAD
-  const { currentUser, loading: authLoading } = useAuth(); // also grab auth loading
-  const [hasLoaded, setHasLoaded] = useState(false);
-=======
   const [isInitialized, setIsInitialized] = useState(false);
   const { currentUser } = useAuth();
->>>>>>> 0d62ff9b
-
-  // Load from localStorage after auth is ready
+
+  // Load user data from localStorage when user changes
   useEffect(() => {
-    if (authLoading) return;
     if (currentUser) {
       const userDataKey = `shop_data_${currentUser.uid}`;
       const savedData = localStorage.getItem(userDataKey);
       console.log('Loading user data for:', currentUser.uid, 'Data:', savedData);
       if (savedData) {
         try {
-<<<<<<< HEAD
-          dispatch({ type: 'LOAD_USER_DATA', payload: JSON.parse(savedData) });
-        } catch (e) {
-          console.error("Error parsing saved shop data", e);
-=======
           const parsedData = JSON.parse(savedData);
           console.log('Parsed data:', parsedData);
           dispatch({ type: 'LOAD_USER_DATA', payload: parsedData });
         } catch (error) {
           console.error('Error loading user shop data:', error);
->>>>>>> 0d62ff9b
         }
       }
       setIsInitialized(true);
     } else {
-<<<<<<< HEAD
-=======
       // Clear state when user logs out
       console.log('User logged out, clearing state');
->>>>>>> 0d62ff9b
       dispatch({ type: 'LOAD_USER_DATA', payload: initialState });
       setIsInitialized(false);
     }
-    setHasLoaded(true); // Mark that we've done our first load
-  }, [authLoading, currentUser]);
-
-<<<<<<< HEAD
-  // Save only after we've loaded once
-  useEffect(() => {
-    if (!authLoading && currentUser && hasLoaded) {
-=======
+  }, [currentUser]);
+
   // Save user data to localStorage whenever state changes (but not during initial load)
   useEffect(() => {
     if (currentUser && isInitialized) {
->>>>>>> 0d62ff9b
       const userDataKey = `shop_data_${currentUser.uid}`;
       console.log('Saving user data for:', currentUser.uid, 'State:', state);
       localStorage.setItem(userDataKey, JSON.stringify(state));
     }
-<<<<<<< HEAD
-  }, [state, currentUser, authLoading, hasLoaded]);
-
-=======
   }, [state, currentUser, isInitialized]);
->>>>>>> 0d62ff9b
 
   const addToCart = (product: Product) => {
     dispatch({ type: 'ADD_TO_CART', payload: product });
