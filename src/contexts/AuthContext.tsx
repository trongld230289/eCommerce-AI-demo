// src/contexts/AuthContext.tsx
import React, { createContext, useContext, useEffect, useState } from 'react';
<<<<<<< HEAD
import { mockUserList } from '../utils/mockUserList';
=======
import { 
  User as FirebaseUser,
  signInWithEmailAndPassword,
  createUserWithEmailAndPassword,
  signOut,
  onAuthStateChanged,
  updateProfile,
  signInWithPopup
} from 'firebase/auth';
import { auth, googleProvider } from '../utils/firebase';
>>>>>>> 0d62ff9b
import { User } from '../types';

interface AuthContextType {
  currentUser: User | null;
  loading: boolean;
  login: (email: string, password: string) => Promise<void>;
  register: (email: string, password: string, displayName?: string) => Promise<void>;
  loginWithGoogle: () => Promise<void>;
  logout: () => Promise<void>;
}

const AuthContext = createContext<AuthContextType | undefined>(undefined);

export const useAuth = () => {
  const context = useContext(AuthContext);
  if (!context) {
    throw new Error('useAuth must be used within an AuthProvider');
  }
  return context;
};

export const AuthProvider: React.FC<{ children: React.ReactNode }> = ({ children }) => {
  const [currentUser, setCurrentUser] = useState<User | null>(null);
  const [loading, setLoading] = useState(true);

  // Load user from localStorage on app start
  useEffect(() => {
    const storedUser = localStorage.getItem('currentUser');
    if (storedUser) {
      setCurrentUser(JSON.parse(storedUser));
    }
    setLoading(false);
  }, []);

  /*useEffect(() => {
    console.log("🔹 AuthContext currentUser:", currentUser);
  }, [currentUser]);*/

  const login = async (email: string, password: string) => {
<<<<<<< HEAD
    const foundUser = mockUserList.find(
      (u) => u.email.toLowerCase() === email.toLowerCase() && u.password === password
    );

    if (!foundUser) {
      throw new Error('Invalid email or password');
    }

    const userData: User = {
      uid: foundUser.email, // mock UID
      email: foundUser.email,
      displayName: foundUser.displayName
    };

    setCurrentUser(userData);
    localStorage.setItem('currentUser', JSON.stringify(userData));
  };

  const register = async (email: string, password: string, displayName: string) => {
    // Add to mock list in-memory (won’t persist after refresh)
    mockUserList.push({ email, password, displayName });

    const newUser: User = {
      uid: email, // mock UID
      email,
      displayName
    };

    setCurrentUser(newUser);
    localStorage.setItem('currentUser', JSON.stringify(newUser));
  };

  const logout = async () => {
    setCurrentUser(null);
    localStorage.removeItem('currentUser');
=======
    try {
      await signInWithEmailAndPassword(auth, email, password);
    } catch (error: any) {
      console.error('Login error:', error);
      if (error.code === 'auth/configuration-not-found') {
        console.error('Firebase Auth configuration error: Email/Password authentication is not enabled in Firebase Console');
      }
      throw error;
    }
  };

  const register = async (email: string, password: string, displayName?: string) => {
    try {
      const userCredential = await createUserWithEmailAndPassword(auth, email, password);
      if (displayName) {
        await updateProfile(userCredential.user, { displayName });
      }
    } catch (error: any) {
      console.error('Registration error:', error);
      if (error.code === 'auth/configuration-not-found') {
        console.error('Firebase Auth configuration error: Email/Password authentication is not enabled in Firebase Console');
      }
      throw error;
    }
  };

  const loginWithGoogle = async () => {
    try {
      const result = await signInWithPopup(auth, googleProvider);
      console.log('Google sign-in successful:', result.user);
    } catch (error: any) {
      console.error('Google sign-in error:', error);
      if (error.code === 'auth/configuration-not-found') {
        console.error('Firebase Auth configuration error: Google authentication is not enabled in Firebase Console');
      }
      throw error;
    }
  };

  const logout = async () => {
    try {
      await signOut(auth);
    } catch (error: any) {
      console.error('Logout error:', error);
      throw error;
    }
>>>>>>> 0d62ff9b
  };

  const value: AuthContextType = {
    currentUser,
    loading,
    login,
    register,
    loginWithGoogle,
    logout
  };

  return (
    <AuthContext.Provider value={value}>
      {!loading && children}
    </AuthContext.Provider>
  );
};<|MERGE_RESOLUTION|>--- conflicted
+++ resolved
@@ -1,8 +1,4 @@
-// src/contexts/AuthContext.tsx
 import React, { createContext, useContext, useEffect, useState } from 'react';
-<<<<<<< HEAD
-import { mockUserList } from '../utils/mockUserList';
-=======
 import { 
   User as FirebaseUser,
   signInWithEmailAndPassword,
@@ -13,7 +9,6 @@
   signInWithPopup
 } from 'firebase/auth';
 import { auth, googleProvider } from '../utils/firebase';
->>>>>>> 0d62ff9b
 import { User } from '../types';
 
 interface AuthContextType {
@@ -29,7 +24,7 @@
 
 export const useAuth = () => {
   const context = useContext(AuthContext);
-  if (!context) {
+  if (context === undefined) {
     throw new Error('useAuth must be used within an AuthProvider');
   }
   return context;
@@ -39,57 +34,7 @@
   const [currentUser, setCurrentUser] = useState<User | null>(null);
   const [loading, setLoading] = useState(true);
 
-  // Load user from localStorage on app start
-  useEffect(() => {
-    const storedUser = localStorage.getItem('currentUser');
-    if (storedUser) {
-      setCurrentUser(JSON.parse(storedUser));
-    }
-    setLoading(false);
-  }, []);
-
-  /*useEffect(() => {
-    console.log("🔹 AuthContext currentUser:", currentUser);
-  }, [currentUser]);*/
-
   const login = async (email: string, password: string) => {
-<<<<<<< HEAD
-    const foundUser = mockUserList.find(
-      (u) => u.email.toLowerCase() === email.toLowerCase() && u.password === password
-    );
-
-    if (!foundUser) {
-      throw new Error('Invalid email or password');
-    }
-
-    const userData: User = {
-      uid: foundUser.email, // mock UID
-      email: foundUser.email,
-      displayName: foundUser.displayName
-    };
-
-    setCurrentUser(userData);
-    localStorage.setItem('currentUser', JSON.stringify(userData));
-  };
-
-  const register = async (email: string, password: string, displayName: string) => {
-    // Add to mock list in-memory (won’t persist after refresh)
-    mockUserList.push({ email, password, displayName });
-
-    const newUser: User = {
-      uid: email, // mock UID
-      email,
-      displayName
-    };
-
-    setCurrentUser(newUser);
-    localStorage.setItem('currentUser', JSON.stringify(newUser));
-  };
-
-  const logout = async () => {
-    setCurrentUser(null);
-    localStorage.removeItem('currentUser');
-=======
     try {
       await signInWithEmailAndPassword(auth, email, password);
     } catch (error: any) {
@@ -136,8 +81,25 @@
       console.error('Logout error:', error);
       throw error;
     }
->>>>>>> 0d62ff9b
   };
+
+  useEffect(() => {
+    const unsubscribe = onAuthStateChanged(auth, (user: FirebaseUser | null) => {
+      if (user) {
+        setCurrentUser({
+          uid: user.uid,
+          email: user.email || '',
+          displayName: user.displayName || undefined,
+          photoURL: user.photoURL || undefined
+        });
+      } else {
+        setCurrentUser(null);
+      }
+      setLoading(false);
+    });
+
+    return unsubscribe;
+  }, []);
 
   const value: AuthContextType = {
     currentUser,
