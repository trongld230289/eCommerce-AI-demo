<<<<<<< HEAD
import React, { createContext, useContext, useState, ReactNode, useEffect } from 'react';
import { mockUserList } from '../utils/mockUserList';
=======
import React, { createContext, useContext, useState, useEffect, ReactNode } from 'react';
import { getMockUserByEmail } from '../utils/mockUsers';
>>>>>>> 0d62ff9b

interface User {
  id: string;
  email: string;
  displayName?: string;
}

interface AuthContextType {
  currentUser: User | null;
  loading: boolean;
  login: (email: string, password: string) => Promise<void>;
  register: (email: string, password: string) => Promise<void>;
  logout: () => Promise<void>;
}

const AuthContext = createContext<AuthContextType>({} as AuthContextType);

export const useAuth = () => useContext(AuthContext);

interface AuthProviderProps {
  children: ReactNode;
}

export const AuthProvider: React.FC<AuthProviderProps> = ({ children }) => {
  const [currentUser, setCurrentUser] = useState<User | null>(null);
	const [loading, setLoading] = useState(true);

  useEffect(() => {
    const storedUser = localStorage.getItem('currentUser');
    if (storedUser) {
      setCurrentUser(JSON.parse(storedUser));
    }
    setLoading(false);
  }, []);

	useEffect(() => {
    if (currentUser) {
      localStorage.setItem('currentUser', JSON.stringify(currentUser));
    } else {
      localStorage.removeItem('currentUser');
    }

    console.log("🔹 currentUser in localStorage:", localStorage.getItem('currentUser'));
  }, [currentUser]);

	useEffect(() => {
    if (currentUser) {
      localStorage.setItem('currentUser', JSON.stringify(currentUser));
    } else {
      localStorage.removeItem('currentUser');
    }

    console.log("🔹 currentUser in localStorage:", localStorage.getItem('currentUser'));
  }, [currentUser]);

  useEffect(() => {
    // Check for stored user on component mount
    const storedUser = localStorage.getItem('currentUser');
    if (storedUser) {
      setCurrentUser(JSON.parse(storedUser));
    }
  }, []);

  const generateUserId = (email: string): string => {
    // Check if this is a predefined mock user
    const mockUser = getMockUserByEmail(email);
    if (mockUser) {
      return mockUser.userId;
    }
    
    // Generate a simple user ID based on email for new users
    const emailHash = btoa(email).replace(/[^a-zA-Z0-9]/g, '').toLowerCase();
    return emailHash.substring(0, 8);
  };

  const login = async (email: string, password: string) => {
<<<<<<< HEAD
    const user = mockUserList.find(
      (u) => u.email.toLowerCase() === email.toLowerCase() && u.password === password
    );

    if (!user) {
      throw new Error('Invalid email or password');
    }
    setCurrentUser({ email: user.email, displayName: user.displayName });
  };

  const register = async (email: string, password: string) => {
    const displayName = email.split('@')[0];
    const newUser = { email, displayName };
    setCurrentUser(newUser);
    localStorage.setItem('currentUser', JSON.stringify(newUser));
		console.log(currentUser);
=======
    // Check if this is a mock user with correct password
    const mockUser = getMockUserByEmail(email);
    if (mockUser && mockUser.password === password) {
      const user: User = {
        id: mockUser.userId,
        email: mockUser.email,
        displayName: mockUser.displayName
      };
      setCurrentUser(user);
      localStorage.setItem('currentUser', JSON.stringify(user));
      return;
    }
    
    // For demo purposes, allow any email/password combination
    const user: User = { 
      id: generateUserId(email),
      email, 
      displayName: email.split('@')[0] 
    };
    setCurrentUser(user);
    localStorage.setItem('currentUser', JSON.stringify(user));
  };

  const register = async (email: string, password: string) => {
    // Check if this email is already a mock user
    const mockUser = getMockUserByEmail(email);
    if (mockUser) {
      // For demo purposes, just log them in
      const user: User = {
        id: mockUser.userId,
        email: mockUser.email,
        displayName: mockUser.displayName
      };
      setCurrentUser(user);
      localStorage.setItem('currentUser', JSON.stringify(user));
      return;
    }
    
    // For new registrations, create new user
    const user: User = { 
      id: generateUserId(email),
      email, 
      displayName: email.split('@')[0] 
    };
    setCurrentUser(user);
    localStorage.setItem('currentUser', JSON.stringify(user));
>>>>>>> 0d62ff9b
  };

  const logout = async () => {
    setCurrentUser(null);
    localStorage.removeItem('currentUser');
  };

  const value = {
    currentUser,
    loading, 
    login,
    register,
    logout
  };

  return (
    <AuthContext.Provider value={value}>
       {!loading && children}
    </AuthContext.Provider>
  );
};<|MERGE_RESOLUTION|>--- conflicted
+++ resolved
@@ -1,10 +1,5 @@
-<<<<<<< HEAD
-import React, { createContext, useContext, useState, ReactNode, useEffect } from 'react';
-import { mockUserList } from '../utils/mockUserList';
-=======
 import React, { createContext, useContext, useState, useEffect, ReactNode } from 'react';
 import { getMockUserByEmail } from '../utils/mockUsers';
->>>>>>> 0d62ff9b
 
 interface User {
   id: string;
@@ -81,24 +76,6 @@
   };
 
   const login = async (email: string, password: string) => {
-<<<<<<< HEAD
-    const user = mockUserList.find(
-      (u) => u.email.toLowerCase() === email.toLowerCase() && u.password === password
-    );
-
-    if (!user) {
-      throw new Error('Invalid email or password');
-    }
-    setCurrentUser({ email: user.email, displayName: user.displayName });
-  };
-
-  const register = async (email: string, password: string) => {
-    const displayName = email.split('@')[0];
-    const newUser = { email, displayName };
-    setCurrentUser(newUser);
-    localStorage.setItem('currentUser', JSON.stringify(newUser));
-		console.log(currentUser);
-=======
     // Check if this is a mock user with correct password
     const mockUser = getMockUserByEmail(email);
     if (mockUser && mockUser.password === password) {
@@ -145,7 +122,6 @@
     };
     setCurrentUser(user);
     localStorage.setItem('currentUser', JSON.stringify(user));
->>>>>>> 0d62ff9b
   };
 
   const logout = async () => {
